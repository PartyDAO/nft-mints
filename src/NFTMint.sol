// SPDX-License-Identifier: GPL-3.0
pragma solidity ^0.8.0;

import { MerkleProof } from "@openzeppelin/contracts/utils/cryptography/MerkleProof.sol";
import { Ownable } from "@openzeppelin/contracts/access/Ownable.sol";
import { Clones } from "@openzeppelin/contracts/proxy/Clones.sol";
import { Math } from "@openzeppelin/contracts/utils/math/Math.sol";
import { MintERC1155 } from "./MintERC1155.sol";

/// @custom:security-contact security@partydao.org
contract NFTMint is Ownable {
    error NFTMint_ExceedsMaxOrderAmountPerTx();
    error NFTMint_ExceedsWalletLimit();
    error NFTMint_InsufficientValue();
    error NFTMint_InvalidMerkleProof();
    error NFTMint_FailedToTransferFunds();
    error NFTMint_BuyerNotAcceptingERC1155();
    error NFTMint_MintExpired();
    error NFTMint_InvalidAmount();

    event MintCreated(MintERC1155 indexed mint, MintArgs args);
    event OrderPlaced(
        MintERC1155 indexed mint, uint256 indexed orderId, address indexed to, uint256 amount, string comment
    );
    event OrderFilled(
        MintERC1155 indexed mint, uint256 indexed orderId, address indexed to, uint256 amount, uint256[] amounts
    );

    //  Arguments required to create a new mint
    struct MintArgs {
<<<<<<< HEAD
        // Price per mint in wei
        uint256 pricePerMint;
        // Fee per mint in wei
        uint256 feePerMint;
        // Address of the owner of the mint
=======
        uint96 pricePerMint;
        uint96 feePerMint;
>>>>>>> 44efca0e
        address payable owner;
        // Address to receive the fee
        address payable feeRecipient;
        // Timestamp when the mint expires
        uint40 mintExpiration;
        // Merkle root for the allowlist
        bytes32 allowlistMerkleRoot;
<<<<<<< HEAD
        // Maximum mints allowed per wallet
        uint256 perWalletLimit;
        // Maximum number of mints for this mint
        uint256 maxMints;
        // Array of editions for this mint
=======
        uint32 perWalletLimit;
        uint32 maxMints;
>>>>>>> 44efca0e
        MintERC1155.Edition[] editions;
        // Name of the mint
        string name;
        // URI of the image for the mint
        string imageURI;
        // Description of the mint
        string description;
    }

    // Information about an active mint
    struct MintInfo {
<<<<<<< HEAD
        // Price per mint in wei
        uint256 pricePerMint;
        // Fee per mint in wei
        uint256 feePerMint;
        // Address of the owner of the mint
=======
        uint96 pricePerMint;
        uint96 feePerMint;
        uint32 remainingMints;
        uint32 perWalletLimit;
        uint40 mintExpiration;
>>>>>>> 44efca0e
        address payable owner;
        // Address to receive the fee
        address payable feeRecipient;
<<<<<<< HEAD
        // Timestamp when the mint expires
        uint40 mintExpiration;
        // Maximum mints allowed per wallet
        uint256 perWalletLimit;
        // Merkle root for the allowlist
        bytes32 allowlistMerkleRoot;
        // Number of mints remaining
        uint256 remainingMints;
        // Mapping of addresses to the number of mints they have made
        mapping(address => uint256) mintedPerWallet;
=======
        bytes32 allowlistMerkleRoot;
        mapping(address => uint32) mintedPerWallet;
>>>>>>> 44efca0e
    }

    // Information about an order placed for a mint
    struct Order {
        // Address of the ERC1155 contract for the mint
        MintERC1155 mint;
        // Address to receive the minted tokens
        address to;
        // Timestamp when the order was placed
        uint40 orderTimestamp;
<<<<<<< HEAD
        // Number of tokens ordered
        uint256 amount;
=======
        uint32 amount;
>>>>>>> 44efca0e
    }

    /// @notice Address of the logic contract for minting NFTs
    address public immutable MINT_NFT_LOGIC;

<<<<<<< HEAD
    /// @notice Mapping of mints to their information
=======
    /// @notice Next order ID to fill in the `orders` array. All orders before this index have been filled.
    uint96 public nextOrderIdToFill;
>>>>>>> 44efca0e
    mapping(MintERC1155 => MintInfo) public mints;
    /// @notice Array of all orders placed. Filled orders are deleted.
    Order[] public orders;

    constructor(address owner_) Ownable(owner_) {
        MINT_NFT_LOGIC = address(new MintERC1155(address(this)));
    }

    /**
     * @notice Create a new mint
     * @param args Arguments for the mint
     */
    function createMint(MintArgs memory args) external returns (MintERC1155) {
        MintERC1155 newMint = MintERC1155(
            Clones.cloneDeterministic(
                MINT_NFT_LOGIC, keccak256(abi.encodePacked(block.chainid, msg.sender, block.timestamp))
            )
        );
        newMint.initialize(args.owner, args.name, args.imageURI, args.description, args.editions);

        MintInfo storage mintInfo = mints[newMint];
        mintInfo.owner = args.owner;
        mintInfo.remainingMints = args.maxMints;
        mintInfo.pricePerMint = args.pricePerMint;
        mintInfo.feePerMint = args.feePerMint;
        mintInfo.feeRecipient = args.feeRecipient;
        mintInfo.perWalletLimit = args.perWalletLimit;
        mintInfo.allowlistMerkleRoot = args.allowlistMerkleRoot;
        mintInfo.mintExpiration = args.mintExpiration;

        emit MintCreated(newMint, args);
        return newMint;
    }

    /**
     * @notice Place an order for a mint. The `msg.sender` must be able to receive ERC1155s.
     * @param mint Address of the ERC1155 for the order
     * @param amount Amount of 1155s to order
     * @param comment Optional comment to attach to the order
     * @param merkleProof Merkle proof showing inclusion in the merkle root
     */
    function order(
        MintERC1155 mint,
        uint32 amount,
        string memory comment,
        bytes32[] calldata merkleProof
    )
        external
        payable
    {
        if (amount == 0) {
            revert NFTMint_InvalidAmount();
        }
        if (amount > 100) {
            revert NFTMint_ExceedsMaxOrderAmountPerTx();
        }

        MintInfo storage mintInfo = mints[mint];

        if (mintInfo.mintExpiration < block.timestamp) {
            revert NFTMint_MintExpired();
        }

        uint32 modifiedAmount = uint32(Math.min(amount, mintInfo.remainingMints));
        mintInfo.remainingMints -= modifiedAmount;
        uint256 totalCost = (mintInfo.pricePerMint + mintInfo.feePerMint) * modifiedAmount;

        if (msg.value < totalCost) {
            revert NFTMint_InsufficientValue();
        }

        if (mints[mint].mintedPerWallet[msg.sender] + modifiedAmount > mintInfo.perWalletLimit) {
            revert NFTMint_ExceedsWalletLimit();
        }
        mints[mint].mintedPerWallet[msg.sender] += modifiedAmount;

        if (mintInfo.allowlistMerkleRoot != bytes32(0)) {
            bytes32 leaf = keccak256(abi.encodePacked(msg.sender));
            if (!MerkleProof.verify(merkleProof, mintInfo.allowlistMerkleRoot, leaf)) {
                revert NFTMint_InvalidMerkleProof();
            }
        }

        if (!mint.safeBatchTransferAcceptanceCheckOnMint(msg.sender)) {
            revert NFTMint_BuyerNotAcceptingERC1155();
        }

        orders.push(
            Order({ to: msg.sender, mint: mint, orderTimestamp: uint40(block.timestamp), amount: modifiedAmount })
        );

        {
            bool feeSuccess = true;
            if (mintInfo.feePerMint > 0) {
                (feeSuccess,) = mintInfo.feeRecipient.call{ value: mintInfo.feePerMint * modifiedAmount, gas: 100_000 }("");
            }
            bool mintProceedsSuccess = true;
            if (mintInfo.pricePerMint > 0) {
                (mintProceedsSuccess,) =
                    mintInfo.owner.call{ value: mintInfo.pricePerMint * modifiedAmount, gas: 100_000 }("");
            }
            bool refundSuccess = true;
            if (msg.value > totalCost) {
                (refundSuccess,) = payable(msg.sender).call{ value: msg.value - totalCost, gas: 100_000 }("");
            }

            if (!feeSuccess || !mintProceedsSuccess || !refundSuccess) {
                revert NFTMint_FailedToTransferFunds();
            }
        }

        emit OrderPlaced(mint, orders.length - 1, msg.sender, modifiedAmount, comment);
    }

    /**
     * @notice Fill pending orders. Orders older than 1 hour are fillable by anyone. Newer orders can only be filled by
     * the owner.
     * @param numOrdersToFill The maximum number of orders to fill. Specify 0 to fill all orders.
     */
    function fillOrders(uint96 numOrdersToFill) external {
        uint256 nonce = 0;
        uint256 nextOrderIdToFill_ = nextOrderIdToFill;
        uint256 finalNextOrderToFill =
            numOrdersToFill == 0 ? orders.length : Math.min(orders.length, nextOrderIdToFill_ + numOrdersToFill);

        while (nextOrderIdToFill_ < finalNextOrderToFill) {
            Order storage currentOrder = orders[nextOrderIdToFill_];
            if (msg.sender != owner() && currentOrder.orderTimestamp + 1 hours > block.timestamp) {
                // Only the owner can fill orders that are less than 1 hour old
                break;
            }
            if (currentOrder.orderTimestamp == block.timestamp) {
                // Don't fill orders in the same block to ensure there is randomness
                break;
            }
            MintERC1155.Edition[] memory editions = currentOrder.mint.getAllEditions();

            uint256[] memory ids = new uint256[](editions.length);
            uint256[] memory amounts = new uint256[](editions.length);

            for (uint256 i = 0; i < editions.length; i++) {
                ids[i] = i + 1;
            }

            for (uint256 i = 0; i < currentOrder.amount; i++) {
                uint256 roll = uint256(keccak256(abi.encodePacked(nonce++, blockhash(block.number - 1)))) % 100;

                uint256 cumulativeChance = 0;
                for (uint256 j = 0; j < editions.length; j++) {
                    cumulativeChance += editions[j].percentChance;
                    if (roll < cumulativeChance) {
                        amounts[j]++;
                        break;
                    }
                }
            }

            emit OrderFilled(currentOrder.mint, nextOrderIdToFill_, currentOrder.to, currentOrder.amount, amounts);

            uint256 numNonZero = 0;
            for (uint256 i = 0; i < editions.length; i++) {
                if (amounts[i] != 0) {
                    if (numNonZero < i) {
                        ids[numNonZero] = ids[i];
                        amounts[numNonZero] = amounts[i];
                    }
                    numNonZero++;
                }
            }

            assembly {
                mstore(ids, numNonZero)
                mstore(amounts, numNonZero)
            }

            // If the mint fails with 500_000 gas, the order is still marked as filled.
            try currentOrder.mint.mintBatch{ gas: 500_000 }(currentOrder.to, ids, amounts) { } catch { }
            delete orders[nextOrderIdToFill_];
            nextOrderIdToFill_++;
        }

        nextOrderIdToFill = uint96(nextOrderIdToFill_);
    }

    function VERSION() external pure returns (string memory) {
        return "0.1.5";
    }
}<|MERGE_RESOLUTION|>--- conflicted
+++ resolved
@@ -28,16 +28,11 @@
 
     //  Arguments required to create a new mint
     struct MintArgs {
-<<<<<<< HEAD
         // Price per mint in wei
-        uint256 pricePerMint;
+        uint96 pricePerMint;
         // Fee per mint in wei
-        uint256 feePerMint;
+        uint96 feePerMint;
         // Address of the owner of the mint
-=======
-        uint96 pricePerMint;
-        uint96 feePerMint;
->>>>>>> 44efca0e
         address payable owner;
         // Address to receive the fee
         address payable feeRecipient;
@@ -45,16 +40,11 @@
         uint40 mintExpiration;
         // Merkle root for the allowlist
         bytes32 allowlistMerkleRoot;
-<<<<<<< HEAD
         // Maximum mints allowed per wallet
-        uint256 perWalletLimit;
+        uint32 perWalletLimit;
         // Maximum number of mints for this mint
-        uint256 maxMints;
+        uint32 maxMints;
         // Array of editions for this mint
-=======
-        uint32 perWalletLimit;
-        uint32 maxMints;
->>>>>>> 44efca0e
         MintERC1155.Edition[] editions;
         // Name of the mint
         string name;
@@ -66,37 +56,24 @@
 
     // Information about an active mint
     struct MintInfo {
-<<<<<<< HEAD
         // Price per mint in wei
-        uint256 pricePerMint;
+        uint96 pricePerMint;
         // Fee per mint in wei
-        uint256 feePerMint;
+        uint96 feePerMint;
+        // Number of mints remaining
+        uint32 remainingMints;
+        // Maximum mints allowed per wallet
+        uint32 perWalletLimit;
+        // Timestamp when the mint expires
+        uint40 mintExpiration;
         // Address of the owner of the mint
-=======
-        uint96 pricePerMint;
-        uint96 feePerMint;
-        uint32 remainingMints;
-        uint32 perWalletLimit;
-        uint40 mintExpiration;
->>>>>>> 44efca0e
         address payable owner;
         // Address to receive the fee
         address payable feeRecipient;
-<<<<<<< HEAD
-        // Timestamp when the mint expires
-        uint40 mintExpiration;
-        // Maximum mints allowed per wallet
-        uint256 perWalletLimit;
         // Merkle root for the allowlist
         bytes32 allowlistMerkleRoot;
-        // Number of mints remaining
-        uint256 remainingMints;
         // Mapping of addresses to the number of mints they have made
-        mapping(address => uint256) mintedPerWallet;
-=======
-        bytes32 allowlistMerkleRoot;
         mapping(address => uint32) mintedPerWallet;
->>>>>>> 44efca0e
     }
 
     // Information about an order placed for a mint
@@ -107,23 +84,14 @@
         address to;
         // Timestamp when the order was placed
         uint40 orderTimestamp;
-<<<<<<< HEAD
-        // Number of tokens ordered
-        uint256 amount;
-=======
         uint32 amount;
->>>>>>> 44efca0e
     }
 
     /// @notice Address of the logic contract for minting NFTs
     address public immutable MINT_NFT_LOGIC;
 
-<<<<<<< HEAD
-    /// @notice Mapping of mints to their information
-=======
     /// @notice Next order ID to fill in the `orders` array. All orders before this index have been filled.
     uint96 public nextOrderIdToFill;
->>>>>>> 44efca0e
     mapping(MintERC1155 => MintInfo) public mints;
     /// @notice Array of all orders placed. Filled orders are deleted.
     Order[] public orders;
