// SPDX-License-Identifier: GPL-3.0
pragma solidity ^0.8.0;

import { MerkleProof } from "@openzeppelin/contracts/utils/cryptography/MerkleProof.sol";
import { Ownable } from "@openzeppelin/contracts/access/Ownable.sol";
import { Clones } from "@openzeppelin/contracts/proxy/Clones.sol";
import { Math } from "@openzeppelin/contracts/utils/math/Math.sol";
import { MintERC1155 } from "./MintERC1155.sol";

/// @custom:security-contact security@partydao.org
contract NFTMint is Ownable {
    error NFTMint_ExceedsWalletLimit();
    error NFTMint_InsufficientValue();
    error NFTMint_InvalidMerkleProof();
    error NFTMint_FailedToTransferFunds();
    error NFTMint_BuyerNotAcceptingERC1155();
    error NFTMint_MintExpired();
    error NFTMint_InvalidAmount();
    error NFTMint_InvalidExpiration();
    error NFTMint_InvalidPerWalletLimit();
    error NFTMint_InvalidMaxMints();
    error NFTMint_InvalidOwner();
    error NFTMint_InsufficientFee();

    event MintCreated(MintERC1155 indexed mint, MintArgs args);
    event OrderPlaced(
        MintERC1155 indexed mint, uint256 indexed orderId, address indexed to, uint256 amount, string comment
    );
    event OrderFilled(
        MintERC1155 indexed mint, uint256 indexed orderId, address indexed to, uint256 amount, uint256[] amounts
    );

    //  Arguments required to create a new mint
    struct MintArgs {
        // Price per mint in wei
        uint96 pricePerMint;
        // Fee per mint in wei
        uint96 feePerMint;
        // Address of the owner of the mint
        address payable owner;
        // Timestamp when the mint expires
        uint40 mintExpiration;
        // Merkle root for the allowlist
        bytes32 allowlistMerkleRoot;
        // Maximum mints allowed per wallet
        uint32 perWalletLimit;
        // Maximum number of mints for this mint
        uint32 maxMints;
        // Array of editions for this mint
        MintERC1155.Edition[] editions;
        // Name of the mint
        string name;
        // URI of the image for the mint
        string imageURI;
        // Description of the mint
        string description;
        // Royalty amount that goes to owner in basis points
        uint16 royaltyAmountBps;
    }

    // Information about an active mint
    struct MintInfo {
        // Price per mint in wei
        uint96 pricePerMint;
        // Fee per mint in wei
        uint96 feePerMint;
        // Number of mints remaining
        uint32 remainingMints;
        // Maximum mints allowed per wallet
        uint32 perWalletLimit;
        // Timestamp when the mint expires
        uint40 mintExpiration;
<<<<<<< HEAD
        // Address of the owner of the mint
        address payable owner;
=======
        // Address to receive the fee
        address payable feeRecipient;
>>>>>>> a12a2c22
        // Merkle root for the allowlist
        bytes32 allowlistMerkleRoot;
        // Mapping of addresses to the number of mints they have made
        mapping(address => uint32) mintedPerWallet;
    }

    // Information about an order placed for a mint
    struct Order {
        // Address of the ERC1155 contract for the mint
        MintERC1155 mint;
        // Address to receive the minted tokens
        address to;
        // Timestamp when the order was placed
        uint40 orderTimestamp;
        uint32 amount;
    }

    /// @notice Address of the logic contract for minting NFTs
    address public immutable MINT_NFT_LOGIC;

    /// @notice Next order ID to fill in the `orders` array. All orders before this index have been filled.
    uint96 public nextOrderIdToFill;
    /// @notice Next nonce to use for random number generation
    uint96 private _nextNonce;
    /// @notice Mapping of mint to mint information
    mapping(MintERC1155 => MintInfo) public mints;
    /// @notice Array of all orders placed. Filled orders are deleted.
    Order[] public orders;

    /// @notice Address of the mint fee recipient
    address payable public immutable FEE_RECIPIENT;

    /// @notice Minimum fee per mint (approximately $0.05)
    uint96 public constant MIN_FEE_PER_MINT = 0.00002 ether;

    constructor(address owner_, address feeRecipient_) Ownable(owner_) {
        MINT_NFT_LOGIC = address(new MintERC1155(address(this)));
        FEE_RECIPIENT = payable(feeRecipient_);
    }

    /**
     * @notice Create a new mint
     * @param args Arguments for the mint
     */
    function createMint(MintArgs memory args) external returns (MintERC1155) {
        if (args.mintExpiration < block.timestamp + 1 minutes) {
            revert NFTMint_InvalidExpiration();
        }
        if (args.perWalletLimit == 0) {
            revert NFTMint_InvalidPerWalletLimit();
        }
        if (args.maxMints == 0) {
            revert NFTMint_InvalidMaxMints();
        }
        if (args.owner == address(0)) {
            revert NFTMint_InvalidOwner();
        }
        if (args.feePerMint < MIN_FEE_PER_MINT) {
            revert NFTMint_InsufficientFee();
        }

        MintERC1155 newMint = MintERC1155(
            Clones.cloneDeterministic(
                MINT_NFT_LOGIC, keccak256(abi.encodePacked(block.chainid, msg.sender, block.timestamp))
            )
        );
        newMint.initialize(args.owner, args.name, args.imageURI, args.description, args.editions, args.royaltyAmountBps);

        MintInfo storage mintInfo = mints[newMint];
        mintInfo.remainingMints = args.maxMints;
        mintInfo.pricePerMint = args.pricePerMint;
        mintInfo.feePerMint = args.feePerMint;
        mintInfo.perWalletLimit = args.perWalletLimit;
        mintInfo.allowlistMerkleRoot = args.allowlistMerkleRoot;
        mintInfo.mintExpiration = args.mintExpiration;

        emit MintCreated(newMint, args);
        return newMint;
    }

    /**
     * @notice Place an order for a mint. The `msg.sender` must be able to receive ERC1155s.
     * @param mint Address of the ERC1155 for the order
     * @param amount Amount of 1155s to order
     * @param comment Optional comment to attach to the order
     * @param merkleProof Merkle proof showing inclusion in the merkle root
     */
    function order(
        MintERC1155 mint,
        uint32 amount,
        string memory comment,
        bytes32[] calldata merkleProof
    )
        external
        payable
    {
        MintInfo storage mintInfo = mints[mint];

        if (mintInfo.mintExpiration < block.timestamp) {
            revert NFTMint_MintExpired();
        }

        uint32 modifiedAmount = uint32(Math.min(amount, mintInfo.remainingMints));
        if (modifiedAmount == 0 || modifiedAmount > 100) {
            revert NFTMint_InvalidAmount();
        }

        mintInfo.remainingMints -= modifiedAmount;
        uint256 totalCost = (mintInfo.pricePerMint + mintInfo.feePerMint) * modifiedAmount;

        if (msg.value < totalCost) {
            revert NFTMint_InsufficientValue();
        }

        if (mints[mint].mintedPerWallet[msg.sender] + modifiedAmount > mintInfo.perWalletLimit) {
            revert NFTMint_ExceedsWalletLimit();
        }
        mints[mint].mintedPerWallet[msg.sender] += modifiedAmount;

        if (mintInfo.allowlistMerkleRoot != bytes32(0)) {
            bytes32 leaf = keccak256(abi.encodePacked(msg.sender));
            if (!MerkleProof.verify(merkleProof, mintInfo.allowlistMerkleRoot, leaf)) {
                revert NFTMint_InvalidMerkleProof();
            }
        }

        if (!mint.safeTransferAcceptanceCheckOnMint(msg.sender)) {
            revert NFTMint_BuyerNotAcceptingERC1155();
        }

        orders.push(
            Order({ to: msg.sender, mint: mint, orderTimestamp: uint40(block.timestamp), amount: modifiedAmount })
        );

        {
            (bool feeSuccess,) = FEE_RECIPIENT.call{ value: mintInfo.feePerMint * modifiedAmount, gas: 100_000 }("");

            bool mintProceedsSuccess = true;
            if (mintInfo.pricePerMint > 0) {
                (mintProceedsSuccess,) =
                    mint.owner().call{ value: mintInfo.pricePerMint * modifiedAmount, gas: 100_000 }("");
            }
            bool refundSuccess = true;
            if (msg.value > totalCost) {
                (refundSuccess,) = payable(msg.sender).call{ value: msg.value - totalCost, gas: 100_000 }("");
            }

            if (!feeSuccess || !mintProceedsSuccess || !refundSuccess) {
                revert NFTMint_FailedToTransferFunds();
            }
        }

        emit OrderPlaced(mint, orders.length - 1, msg.sender, modifiedAmount, comment);
    }

    /**
     * @notice Fill pending orders. Orders older than 1 hour are fillable by anyone. Newer orders can only be filled by
     * the owner.
     * @param numOrdersToFill The maximum number of orders to fill. Specify 0 to fill all orders.
     */
    function fillOrders(uint96 numOrdersToFill) external {
        uint256 nonce = _nextNonce;
        uint256 nextOrderIdToFill_ = nextOrderIdToFill;
        uint256 finalNextOrderToFill =
            numOrdersToFill == 0 ? orders.length : Math.min(orders.length, nextOrderIdToFill_ + numOrdersToFill);

        while (nextOrderIdToFill_ < finalNextOrderToFill) {
            Order memory currentOrder = orders[nextOrderIdToFill_];
            if (msg.sender != owner() && currentOrder.orderTimestamp + 1 hours > block.timestamp) {
                // Only the owner can fill orders that are less than 1 hour old
                break;
            }
            if (currentOrder.orderTimestamp == block.timestamp) {
                // Don't fill orders in the same block to ensure there is randomness
                break;
            }
            MintERC1155.Edition[] memory editions = currentOrder.mint.getAllEditions();

            uint256[] memory ids = new uint256[](editions.length);
            uint256[] memory amounts = new uint256[](editions.length);

            for (uint256 i = 0; i < editions.length; i++) {
                ids[i] = i + 1;
            }

            for (uint256 i = 0; i < currentOrder.amount; i++) {
                uint256 roll = uint256(keccak256(abi.encodePacked(nonce++, blockhash(block.number - 1)))) % 100;

                uint256 cumulativeChance = 0;
                for (uint256 j = 0; j < editions.length; j++) {
                    cumulativeChance += editions[j].percentChance;
                    if (roll < cumulativeChance) {
                        amounts[j]++;
                        break;
                    }
                }
            }

            emit OrderFilled(currentOrder.mint, nextOrderIdToFill_, currentOrder.to, currentOrder.amount, amounts);

            uint256 numNonZero = 0;
            for (uint256 i = 0; i < editions.length; i++) {
                if (amounts[i] != 0) {
                    if (numNonZero < i) {
                        ids[numNonZero] = ids[i];
                        amounts[numNonZero] = amounts[i];
                    }
                    numNonZero++;
                }
            }

            assembly {
                mstore(ids, numNonZero)
                mstore(amounts, numNonZero)
            }

            delete orders[nextOrderIdToFill_];
            nextOrderIdToFill_++;
            // If the mint fails with 500_000 gas, the order is still marked as filled.
            try currentOrder.mint.mintBatch{ gas: 500_000 }(currentOrder.to, ids, amounts) { } catch { }
        }

        nextOrderIdToFill = uint96(nextOrderIdToFill_);
        _nextNonce = uint96(nonce++);
    }

    function VERSION() external pure returns (string memory) {
        return "0.1.5";
    }
}<|MERGE_RESOLUTION|>--- conflicted
+++ resolved
@@ -70,13 +70,6 @@
         uint32 perWalletLimit;
         // Timestamp when the mint expires
         uint40 mintExpiration;
-<<<<<<< HEAD
-        // Address of the owner of the mint
-        address payable owner;
-=======
-        // Address to receive the fee
-        address payable feeRecipient;
->>>>>>> a12a2c22
         // Merkle root for the allowlist
         bytes32 allowlistMerkleRoot;
         // Mapping of addresses to the number of mints they have made
